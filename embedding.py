--- conflicted
+++ resolved
@@ -1,6 +1,7 @@
 from flask import Flask, request, jsonify
 from flask_cors import CORS
-<<<<<<< HEAD
+from sentence_transformers import SentenceTransformer
+from flask_cors import CORS
 from crawl4ai import AsyncWebCrawler, CacheMode, BrowserConfig, CrawlerRunConfig, CacheMode
 import asyncio
 from crawl4ai.extraction_strategy import JsonCssExtractionStrategy, JsonXPathExtractionStrategy
@@ -11,8 +12,6 @@
 import nest_asyncio
 nest_asyncio.apply()
 # Create the Flask app
-=======
-from sentence_transformers import SentenceTransformer
 from dotenv import load_dotenv
 import os
 
@@ -20,7 +19,6 @@
 load_dotenv()
 
 # Flask uygulamasını oluştur
->>>>>>> 77dc40c8
 app = Flask(__name__)
 CORS(app, resources={r"/*": {"origins": "*"}})  # Tüm istemcilerden gelen istekleri kabul et
 
@@ -136,13 +134,13 @@
         return product_info
 
 
-<<<<<<< HEAD
   
 # Run the Flask app, listening on all available IP addresses (host) at port 5003 with multithreading enabled
 if __name__ == '__main__':
     # Enable multithreading and debug mode for concurrent request handling and easier troubleshooting
     app.run(host='0.0.0.0', port=5003, debug=True, threaded=True)
-=======
+
+
 if __name__ == "__main__":
     # Ortam değişkenlerinden konfigürasyon al
     env = os.getenv("FLASK_ENV", "production")
@@ -156,5 +154,4 @@
             port=port,
             debug=debug,
             threaded=True
-        )
->>>>>>> 77dc40c8
+        )